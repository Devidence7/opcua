--- conflicted
+++ resolved
@@ -300,11 +300,7 @@
     ) -> SupportedMessage {
         let server_state = trace_write_lock_unwrap!(server_state);
         let session = {
-<<<<<<< HEAD
-            let mut session_manager = trace_write_lock_unwrap!(session_manager);
-=======
             let session_manager = trace_read_lock_unwrap!(session_manager);
->>>>>>> 97862947
             session_manager.find_session(&request.request_header.authentication_token)
         };
         if let Some(session) = session {
